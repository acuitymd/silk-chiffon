--- conflicted
+++ resolved
@@ -19,6 +19,8 @@
 async-stream = "0.3"
 async-trait = "^0.1.89"
 arrow = { version = "^57.0.0", features = ["default", "ipc_compression"] }
+camino = { version = "1.2.2", features = ["serde1"] }
+chrono = "0.4.42"
 clap = { version = "^4.5.53", features = ["default", "derive"] }
 clap_complete = "^4.5"
 datafusion = { git = "https://github.com/apache/datafusion.git", rev = "1cc9bcd52e5901f9085864c032c5f51a1932a075" }
@@ -59,9 +61,6 @@
 arrow-array = "56"
 arrow-ipc = "56"
 arrow-schema = "56"
-tokio-util = { version = "0.7", features = ["compat"] }
-chrono = "0.4.42"
-camino = { version = "1.2.2", features = ["serde1"] }
 
 [features]
 default = []
@@ -80,14 +79,13 @@
 codegen-units = 1
 panic = "abort"
 
-<<<<<<< HEAD
 [profile.dev] # faster dev builds
 opt-level = 0
 debug = true
 
 [profile.dev.package."*"]
 opt-level = 2 # optimize deps, not your code
-=======
+
 [profile.profiling]
 inherits = "release"
 debug = true
@@ -96,7 +94,6 @@
 # use `just build-native` which sets this automatically
 [profile.native]
 inherits = "release"
->>>>>>> 0d3334ca
 
 [lints.clippy]
 case_sensitive_file_extension_comparisons = "warn"
